import { defineMiddlewares } from "@medusajs/medusa";
<<<<<<< HEAD
import { adminQuotesMiddlewares } from "./admin/quotes/middlewares";
import { employeesMiddlewares } from "./companies/[id]/employees/middlewares";
import { companiesMiddlewares } from "./companies/middlewares";
import { storeQuotesMiddlewares } from "./store/quotes/middlewares";

export default defineMiddlewares({
  routes: [
    ...companiesMiddlewares,
    ...employeesMiddlewares,
    ...storeQuotesMiddlewares,
    ...adminQuotesMiddlewares,
  ],
=======
import { storeMiddlewares } from "./store/middlewares";
import { adminMiddlewares } from "./admin/middlewares";
import { quotesMiddlewares } from "./customers/quotes/middlewares";

export default defineMiddlewares({
  routes: [...adminMiddlewares, ...storeMiddlewares, ...quotesMiddlewares],
>>>>>>> 6de194fe
});<|MERGE_RESOLUTION|>--- conflicted
+++ resolved
@@ -1,23 +1,7 @@
 import { defineMiddlewares } from "@medusajs/medusa";
-<<<<<<< HEAD
-import { adminQuotesMiddlewares } from "./admin/quotes/middlewares";
-import { employeesMiddlewares } from "./companies/[id]/employees/middlewares";
-import { companiesMiddlewares } from "./companies/middlewares";
-import { storeQuotesMiddlewares } from "./store/quotes/middlewares";
+import { adminMiddlewares } from "./admin/middlewares";
+import { storeMiddlewares } from "./store/middlewares";
 
 export default defineMiddlewares({
-  routes: [
-    ...companiesMiddlewares,
-    ...employeesMiddlewares,
-    ...storeQuotesMiddlewares,
-    ...adminQuotesMiddlewares,
-  ],
-=======
-import { storeMiddlewares } from "./store/middlewares";
-import { adminMiddlewares } from "./admin/middlewares";
-import { quotesMiddlewares } from "./customers/quotes/middlewares";
-
-export default defineMiddlewares({
-  routes: [...adminMiddlewares, ...storeMiddlewares, ...quotesMiddlewares],
->>>>>>> 6de194fe
+  routes: [...adminMiddlewares, ...storeMiddlewares],
 });