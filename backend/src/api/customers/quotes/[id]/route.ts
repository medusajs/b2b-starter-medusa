<<<<<<< HEAD
import { AuthenticatedMedusaRequest, MedusaResponse } from "@medusajs/medusa";
import { ContainerRegistrationKeys } from "@medusajs/utils";
=======
import { ContainerRegistrationKeys } from "@medusajs/framework/utils";
import { MedusaRequest, MedusaResponse } from "@medusajs/medusa";
>>>>>>> 394613ad
import { GetQuoteParamsType } from "../validators";

export const GET = async (
  req: AuthenticatedMedusaRequest<GetQuoteParamsType>,
  res: MedusaResponse
) => {
  const query = req.scope.resolve(ContainerRegistrationKeys.QUERY);
  const { id } = req.params;

  const {
    data: [quote],
  } = await query.graph(
    {
      entity: "quote",
      fields: req.remoteQueryConfig.fields,
      filters: {
        id,
        customer_id: req.auth_context.actor_id,
      },
    },
    { throwIfKeyNotFound: true }
  );

  res.json({ quote });
};<|MERGE_RESOLUTION|>--- conflicted
+++ resolved
@@ -1,17 +1,16 @@
-<<<<<<< HEAD
-import { AuthenticatedMedusaRequest, MedusaResponse } from "@medusajs/medusa";
-import { ContainerRegistrationKeys } from "@medusajs/utils";
-=======
+import {
+  AuthenticatedMedusaRequest,
+  MedusaResponse,
+  Query,
+} from "@medusajs/framework";
 import { ContainerRegistrationKeys } from "@medusajs/framework/utils";
-import { MedusaRequest, MedusaResponse } from "@medusajs/medusa";
->>>>>>> 394613ad
 import { GetQuoteParamsType } from "../validators";
 
 export const GET = async (
   req: AuthenticatedMedusaRequest<GetQuoteParamsType>,
   res: MedusaResponse
 ) => {
-  const query = req.scope.resolve(ContainerRegistrationKeys.QUERY);
+  const query: Query = req.scope.resolve(ContainerRegistrationKeys.QUERY);
   const { id } = req.params;
 
   const {
