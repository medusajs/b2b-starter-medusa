--- conflicted
+++ resolved
@@ -1,18 +1,11 @@
 "use client"
 
-import { Button, Container, Heading, Text } from "@medusajs/ui"
+import { Button, Container } from "@medusajs/ui"
 
 import { HttpTypes } from "@medusajs/types"
-import DiscountCode from "@modules/checkout/components/discount-code"
 import CartTotals from "@modules/common/components/cart-totals"
-import Divider from "@modules/common/components/divider"
 import LocalizedClientLink from "@modules/common/components/localized-client-link"
-<<<<<<< HEAD
 import { RequestQuoteConfirmation } from "@modules/quotes/components/request-quote-confirmation"
-=======
-import { HttpTypes } from "@medusajs/types"
-import { convertToLocale } from "@lib/util/money"
->>>>>>> d93f8a1a
 
 type SummaryProps = {
   cart: HttpTypes.StoreCart & {
@@ -46,15 +39,6 @@
           Secure Checkout
         </Button>
       </LocalizedClientLink>
-<<<<<<< HEAD
-
-      <RequestQuoteConfirmation>
-        <Button className="w-full h-10" variant="secondary">
-          Request Quote
-        </Button>
-      </RequestQuoteConfirmation>
-    </div>
-=======
       <Button
         className="w-full h-10 rounded-full shadow-borders-base"
         variant="secondary"
@@ -67,8 +51,13 @@
       >
         Empty Cart
       </Button>
+
+      <RequestQuoteConfirmation>
+        <Button className="w-full h-10" variant="secondary">
+          Request Quote
+        </Button>
+      </RequestQuoteConfirmation>
     </Container>
->>>>>>> d93f8a1a
   )
 }
 
