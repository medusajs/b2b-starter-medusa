"use client"

<<<<<<< HEAD
import { updateLineItem, deleteLineItem } from "@lib/data/cart"
=======
import { deleteLineItem, updateLineItem } from "@lib/data/cart"
>>>>>>> d6db5365
import { HttpTypes } from "@medusajs/types"
import { Container, Input } from "@medusajs/ui"
import DeleteButton from "@modules/common/components/delete-button"
import LineItemPrice from "@modules/common/components/line-item-price"
<<<<<<< HEAD
import Spinner from "@modules/common/icons/spinner"
import Thumbnail from "@modules/products/components/thumbnail"
import { startTransition, useState } from "react"
=======
import LocalizedClientLink from "@modules/common/components/localized-client-link"
import Spinner from "@modules/common/icons/spinner"
import Thumbnail from "@modules/products/components/thumbnail"
import { useState } from "react"
>>>>>>> d6db5365
import AddNoteButton from "../add-note-button"

type ItemProps = {
  item: HttpTypes.StoreCartLineItem & {
    metadata: {
      note?: string
    }
  }
  type?: "full" | "preview"
}

const Item = ({ item, type = "full" }: ItemProps) => {
  const [updating, setUpdating] = useState(false)
  const [error, setError] = useState<string | null>(null)

  const { handle } = item.variant?.product ?? {}

  const [quantity, setQuantity] = useState(item.quantity.toString())

  const changeQuantity = async (newQuantity: number) => {
    setError(null)
    setUpdating(true)

<<<<<<< HEAD
    startTransition(() => {
      setQuantity(newQuantity.toString())
    })
=======
    setQuantity(newQuantity.toString())
>>>>>>> d6db5365

    try {
      await updateLineItem({
        lineId: item.id,
<<<<<<< HEAD
        data: {
          quantity: Number(newQuantity),
        },
      })
    } catch (err) {
      setError(err as string)
      // Revert the optimistic update if there's an error
      startTransition(() => {
        setQuantity(item.quantity.toString())
      })
=======
        data: { quantity: Number(newQuantity) },
      })
    } catch (err) {
      setError(err as string)
      setQuantity(item.quantity.toString())
>>>>>>> d6db5365
    } finally {
      setQuantity(newQuantity.toString())
      setUpdating(false)
    }
  }

  const handleBlur = (value: number) => {
    if (value === item.quantity) {
      return
    }

    if (value > maxQuantity) {
      setQuantity(maxQuantity.toString())
<<<<<<< HEAD
=======
      changeQuantity(maxQuantity)
      return
>>>>>>> d6db5365
    }

    if (value < 1) {
      setUpdating(true)
      deleteLineItem(item.id)
      setUpdating(false)
      return
    }

    changeQuantity(value)
  }

  const handleKeyDown = (e: React.KeyboardEvent<HTMLInputElement>) => {
    if (e.key === "Enter") {
      handleBlur(Number(quantity))
    }

    if (e.key === "ArrowUp" && e.shiftKey) {
      e.preventDefault()
      setQuantity(String(Number(quantity) + 10))
    }

    if (e.key === "ArrowDown" && e.shiftKey) {
      e.preventDefault()
      setQuantity(String(Number(quantity) - 10))
    }

    changeQuantity(value)
  }

  const handleKeyDown = (e: React.KeyboardEvent<HTMLInputElement>) => {
    if (e.key === "Enter") {
      changeQuantity(Number(quantity))
    }

    if (e.key === "ArrowUp" && e.shiftKey) {
      e.preventDefault()
      setQuantity((Number(quantity) + 10).toString())
    }

    if (e.key === "ArrowDown" && e.shiftKey) {
      e.preventDefault()
      setQuantity((Number(quantity) - 10).toString())
    }
  }

  const maxQuantity = item.variant?.inventory_quantity ?? 10

  return (
    <Container className="flex gap-4 w-full h-full items-center justify-between">
      <div className="flex gap-x-2 items-start">
<<<<<<< HEAD
        <Thumbnail
          thumbnail={item.thumbnail}
          size="square"
          className="bg-neutral-100 rounded-lg w-20 h-20"
        />
        <div className="flex flex-col gap-y-2 justify-between min-h-full self-stretch">
=======
        <LocalizedClientLink href={`/products/${item.product?.handle}`}>
          <Thumbnail
            thumbnail={item.thumbnail}
            size="square"
            className="bg-neutral-100 rounded-lg w-20 h-20"
          />
        </LocalizedClientLink>
        <div className="flex flex-col gap-y-2 justify-between">
>>>>>>> d6db5365
          <div className="flex flex-col">
            <span className="text-neutral-600 text-[0.6rem]">BRAND</span>
            <span className="txt-medium-plus text-neutral-950">
              {item.product?.title}
            </span>
            <span className="text-neutral-600 text-xs">
              {item.variant?.title}
            </span>
          </div>
<<<<<<< HEAD
          <div className="flex gap-x-2">
            {type === "full" && (
              <>
                <div className="flex gap-x-3 shadow-[0_0_0_1px_rgba(0,0,0,0.1)] rounded-full w-fit p-px items-center">
                  <button
                    className="w-4 h-4 flex items-center justify-center text-neutral-600 hover:bg-neutral-100 rounded-full text-md"
                    onClick={() => changeQuantity(item.quantity - 1)}
                    disabled={item.quantity <= 1}
                  >
                    -
                  </button>
                  <span className="w-4 h-4 flex items-center justify-center text-neutral-950 text-xs">
                    {updating ? (
                      <Spinner size="12" />
                    ) : (
                      <Input
                        className="w-8 h-4 flex items-center justify-center text-center text-neutral-950 text-xs [appearance:textfield] [&::-webkit-outer-spin-button]:appearance-none [&::-webkit-inner-spin-button]:appearance-none bg-transparent shadow-none"
                        type="number"
                        value={quantity}
                        onChange={(e) => {
                          setQuantity(e.target.value)
                        }}
                        onBlur={(e) => {
                          handleBlur(Number(e.target.value))
                        }}
                        onKeyDown={(e) => handleKeyDown(e)}
                      />
                    )}
                  </span>
                  <button
                    className="w-4 h-4 flex items-center justify-center text-neutral-600 hover:bg-neutral-100 rounded-full text-md"
                    onClick={() => changeQuantity(item.quantity + 1)}
                    disabled={item.quantity >= maxQuantity}
                  >
                    +
                  </button>
                </div>

                <DeleteButton id={item.id} />
                <AddNoteButton item={item} />
              </>
            )}
            {type === "preview" && item.metadata?.note && (
              <div className="flex gap-x-1">
                <span className="text-neutral-950 text-xs">Note:</span>
                <span className="text-xs text-neutral-600 italic truncate max-w-44 pr-px">
                  {item.metadata.note}
                </span>
              </div>
            )}
=======
          <div className="flex gap-x-2 items-center">
            <div className="flex gap-x-3 shadow-[0_0_0_1px_rgba(0,0,0,0.1)] rounded-full w-fit h-6 p-px items-center">
              <button
                className="w-4 h-4 flex items-center justify-center text-neutral-600 hover:bg-neutral-100 rounded-full text-md"
                onClick={() => changeQuantity(item.quantity - 1)}
                disabled={item.quantity <= 1}
              >
                -
              </button>
              <span className="w-4 h-4 flex items-center justify-center text-neutral-950 text-xs">
                {updating ? (
                  <Spinner size="12" />
                ) : (
                  <Input
                    className="w-10 h-4 flex items-center justify-center text-center text-neutral-950 text-xs [appearance:textfield] [&::-webkit-outer-spin-button]:appearance-none [&::-webkit-inner-spin-button]:appearance-none bg-transparent shadow-none"
                    type="number"
                    value={quantity}
                    onChange={(e) => {
                      setQuantity(e.target.value)
                    }}
                    onBlur={(e) => {
                      handleBlur(Number(e.target.value))
                    }}
                    onKeyDown={(e) => handleKeyDown(e)}
                  />
                )}
              </span>
              <button
                className="w-4 h-4 flex items-center justify-center text-neutral-600 hover:bg-neutral-100 rounded-full text-md"
                onClick={() => changeQuantity(item.quantity + 1)}
                disabled={item.quantity >= maxQuantity}
              >
                +
              </button>
            </div>
            <DeleteButton id={item.id} />
            <AddNoteButton item={item} />
>>>>>>> d6db5365
          </div>
        </div>
      </div>
      <div className="flex flex-col items-start justify-between min-h-full self-stretch">
        <LineItemPrice item={item} />
        {type === "preview" && (
          <span className="self-end text-xs text-neutral-600 italic">
            {item.quantity}x
          </span>
        )}
      </div>
    </Container>
  )
}

export default Item<|MERGE_RESOLUTION|>--- conflicted
+++ resolved
@@ -1,29 +1,18 @@
 "use client"
 
-<<<<<<< HEAD
 import { updateLineItem, deleteLineItem } from "@lib/data/cart"
-=======
-import { deleteLineItem, updateLineItem } from "@lib/data/cart"
->>>>>>> d6db5365
 import { HttpTypes } from "@medusajs/types"
 import { Container, Input } from "@medusajs/ui"
 import DeleteButton from "@modules/common/components/delete-button"
 import LineItemPrice from "@modules/common/components/line-item-price"
-<<<<<<< HEAD
 import Spinner from "@modules/common/icons/spinner"
 import Thumbnail from "@modules/products/components/thumbnail"
 import { startTransition, useState } from "react"
-=======
-import LocalizedClientLink from "@modules/common/components/localized-client-link"
-import Spinner from "@modules/common/icons/spinner"
-import Thumbnail from "@modules/products/components/thumbnail"
-import { useState } from "react"
->>>>>>> d6db5365
 import AddNoteButton from "../add-note-button"
 
 type ItemProps = {
   item: HttpTypes.StoreCartLineItem & {
-    metadata: {
+    metadata?: {
       note?: string
     }
   }
@@ -42,18 +31,13 @@
     setError(null)
     setUpdating(true)
 
-<<<<<<< HEAD
     startTransition(() => {
       setQuantity(newQuantity.toString())
     })
-=======
-    setQuantity(newQuantity.toString())
->>>>>>> d6db5365
 
     try {
       await updateLineItem({
         lineId: item.id,
-<<<<<<< HEAD
         data: {
           quantity: Number(newQuantity),
         },
@@ -64,13 +48,6 @@
       startTransition(() => {
         setQuantity(item.quantity.toString())
       })
-=======
-        data: { quantity: Number(newQuantity) },
-      })
-    } catch (err) {
-      setError(err as string)
-      setQuantity(item.quantity.toString())
->>>>>>> d6db5365
     } finally {
       setQuantity(newQuantity.toString())
       setUpdating(false)
@@ -84,36 +61,12 @@
 
     if (value > maxQuantity) {
       setQuantity(maxQuantity.toString())
-<<<<<<< HEAD
-=======
-      changeQuantity(maxQuantity)
-      return
->>>>>>> d6db5365
     }
 
     if (value < 1) {
       setUpdating(true)
       deleteLineItem(item.id)
       setUpdating(false)
-      return
-    }
-
-    changeQuantity(value)
-  }
-
-  const handleKeyDown = (e: React.KeyboardEvent<HTMLInputElement>) => {
-    if (e.key === "Enter") {
-      handleBlur(Number(quantity))
-    }
-
-    if (e.key === "ArrowUp" && e.shiftKey) {
-      e.preventDefault()
-      setQuantity(String(Number(quantity) + 10))
-    }
-
-    if (e.key === "ArrowDown" && e.shiftKey) {
-      e.preventDefault()
-      setQuantity(String(Number(quantity) - 10))
     }
 
     changeQuantity(value)
@@ -135,28 +88,19 @@
     }
   }
 
-  const maxQuantity = item.variant?.inventory_quantity ?? 10
+  // TODO: Update this to grab the actual max inventory
+  const maxQtyFromInventory = 10
+  const maxQuantity = item.variant?.manage_inventory ? 10 : maxQtyFromInventory
 
   return (
     <Container className="flex gap-4 w-full h-full items-center justify-between">
       <div className="flex gap-x-2 items-start">
-<<<<<<< HEAD
         <Thumbnail
           thumbnail={item.thumbnail}
           size="square"
           className="bg-neutral-100 rounded-lg w-20 h-20"
         />
         <div className="flex flex-col gap-y-2 justify-between min-h-full self-stretch">
-=======
-        <LocalizedClientLink href={`/products/${item.product?.handle}`}>
-          <Thumbnail
-            thumbnail={item.thumbnail}
-            size="square"
-            className="bg-neutral-100 rounded-lg w-20 h-20"
-          />
-        </LocalizedClientLink>
-        <div className="flex flex-col gap-y-2 justify-between">
->>>>>>> d6db5365
           <div className="flex flex-col">
             <span className="text-neutral-600 text-[0.6rem]">BRAND</span>
             <span className="txt-medium-plus text-neutral-950">
@@ -166,7 +110,6 @@
               {item.variant?.title}
             </span>
           </div>
-<<<<<<< HEAD
           <div className="flex gap-x-2">
             {type === "full" && (
               <>
@@ -217,45 +160,6 @@
                 </span>
               </div>
             )}
-=======
-          <div className="flex gap-x-2 items-center">
-            <div className="flex gap-x-3 shadow-[0_0_0_1px_rgba(0,0,0,0.1)] rounded-full w-fit h-6 p-px items-center">
-              <button
-                className="w-4 h-4 flex items-center justify-center text-neutral-600 hover:bg-neutral-100 rounded-full text-md"
-                onClick={() => changeQuantity(item.quantity - 1)}
-                disabled={item.quantity <= 1}
-              >
-                -
-              </button>
-              <span className="w-4 h-4 flex items-center justify-center text-neutral-950 text-xs">
-                {updating ? (
-                  <Spinner size="12" />
-                ) : (
-                  <Input
-                    className="w-10 h-4 flex items-center justify-center text-center text-neutral-950 text-xs [appearance:textfield] [&::-webkit-outer-spin-button]:appearance-none [&::-webkit-inner-spin-button]:appearance-none bg-transparent shadow-none"
-                    type="number"
-                    value={quantity}
-                    onChange={(e) => {
-                      setQuantity(e.target.value)
-                    }}
-                    onBlur={(e) => {
-                      handleBlur(Number(e.target.value))
-                    }}
-                    onKeyDown={(e) => handleKeyDown(e)}
-                  />
-                )}
-              </span>
-              <button
-                className="w-4 h-4 flex items-center justify-center text-neutral-600 hover:bg-neutral-100 rounded-full text-md"
-                onClick={() => changeQuantity(item.quantity + 1)}
-                disabled={item.quantity >= maxQuantity}
-              >
-                +
-              </button>
-            </div>
-            <DeleteButton id={item.id} />
-            <AddNoteButton item={item} />
->>>>>>> d6db5365
           </div>
         </div>
       </div>
